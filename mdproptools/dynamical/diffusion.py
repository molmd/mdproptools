#!/usr/bin/env python

"""
Calculates diffusion coefficient using Einstein relation from LAMMPS trajectory files.
"""

import os, re, glob

import numpy as np
import pandas as pd
import seaborn as sns
import statsmodels.api as sm
import matplotlib.pyplot as plt

from matplotlib.ticker import ScalarFormatter

from pymatgen.io.lammps.outputs import parse_lammps_log, parse_lammps_dumps

from mdproptools.common import constants
from mdproptools.utilities.log import concat_log
from mdproptools.common.com_mols import calc_com
from mdproptools.utilities.plots import set_axis

__author__ = "Rasha Atwi, Matthew Bliss"
__maintainer__ = "Rasha Atwi"
__email__ = "rasha.atwi@stonybrook.edu"
__status__ = "Development"
__date__ = "Sep 2021"
__version__ = "0.0.4"


class Diffusion:
    """
    Class to calculate diffusion coefficients based on the mean square displacement (msd)
    from LAMMPS trajectory or log files using Einstein expression. Supports calculation
    of msd for all atoms or center of mass of molecules.
    """
    def __init__(self, timestep=1, units="real", outputs_dir=None, diff_dir=None):
        """
        Creates an instance of the Diffusion class.

        Args:
            timestep (int or float): Timestep used in the LAMMPS simulation in the same
                units specified as input; default is 1 fs for real units.
            units (str): Units used in the LAMMMPS simulations; used to convert to SI
                units; defaults to real unit.
            outputs_dir (str): Directory where the LAMMPS trajectory or log files are
                located; defaults to current working directory.
            diff_dir (str): Directory where the diffusion results (.txt, .csv, and .png
                files) will be saved; defaults to current working directory.
        """
        self.units = units
        if self.units not in constants.SUPPORTED_UNITS:
            raise KeyError(
                "Unit type not supported. Supported units are: "
                + str(constants.SUPPORTED_UNITS)
            )
        self.outputs_dir = outputs_dir or os.getcwd()
        self.diff_dir = diff_dir or os.getcwd()
        self.timestep = timestep

    @staticmethod
    def _prepare_unwrapped_coords(dump):
        # Ensure access to unwrapped coordinates, may want to add scaled
        # coordinates in future ('sx', 'sxu', etc.)
        if "xu" and "yu" and "zu" not in dump.data.columns:
            assert (
                "x" and "y" and "z" in dump.data.columns
            ), "Missing wrapped and unwrapped coordinates (x y z xu yu zu)"
            assert "ix" and "iy" and "iz" in dump.data.columns, (
                "Missing unwrapped coordinates (xu yu zu) and box location ("
                "ix iy iz) for converting wrapped coordinates (x y z) into "
                "unwrapped coordinates. "
            )
            box_x_length = dump.box.bounds[0][1] - dump.box.bounds[0][0]
            box_y_length = dump.box.bounds[1][1] - dump.box.bounds[1][0]
            box_z_length = dump.box.bounds[2][1] - dump.box.bounds[2][0]
            dump.data["xu"] = dump.data["x"].add(dump.data["ix"].multiply(box_x_length))
            dump.data["yu"] = dump.data["y"].add(dump.data["iy"].multiply(box_y_length))
            dump.data["zu"] = dump.data["z"].add(dump.data["iz"].multiply(box_z_length))
        return dump

    def _calculate_type_com(self, df, ind):
        return df.groupby(ind).apply(
            lambda x: pd.Series(
                x["mass"].values @ x[["xu", "yu", "zu"]].values / x.mass.sum(),
                index=["xu", "yu", "zu"],
            )
        )

    def _modify_dump_coordinates(self, msd_df):
        ref_com = self._calculate_type_com(msd_df.xs(0, 0), ["type"])
        com = self._calculate_type_com(msd_df, ["Time (s)", "type"])
        drift = com - com[[]].join(ref_com)
        msd_df.loc[:, ["xu", "yu", "zu"]] -= drift
        return msd_df

    def detect_linear_region():
        pass

    def get_msd_from_dump(
        self,
        filename,
        msd_type="com",
        num_mols=None,
        num_atoms_per_mol=None,
        mass=None,
        com_drift=False,
        avg_interval=False,
        tao_coeff=4,
    ):
        """
        Calculate the mean square displacement (MSD) from a LAMMPS trajectory file. MSD
        is calculated as the sum of the square of the displacement in each direction
        (dx, dy, dz), averaged over all atoms or the center of mass of species of each
        specie type in the system. The first point in time is taken as the reference for
        calculating the displacements at each time. Note that this is not the case
        for the msd_int output returned when `avg_interval` is True, where the reference
        for each time interval is the previous time interval, allowing to average over
        all possible choices of the time interval over the entire trajectory,
        thereby making it possible to get a linear MSD as a function of time for each
        atom or specie in the system.

        Args:
            filename (str): Pattern of the name of the LAMMPS dump files.
            msd_type (str, optional): Type of MSD to calculate. Options are 'allatom'
                or 'com' for the center of mass of each specie type in the system;
                defaults to com.
            num_mols (list of int, optional): Number of molecules of each molecule type;
                should be consistent with PackmolRunner input; required if `msd_type`
                is set to com; defaults to None.
            num_atoms_per_mol (list of int, optional): Number of atoms in each molecule
                type; order is similar to that in num_mols; required if `msd_type` is
                set to com; defaults to None.
            mass (list of float, optional): Mass of unique atom types in a LAMMPS dump
                file; should be in the same order as in the LAMMPS data file and in
                the same units specified as input, e.g. if the "real" units are used,
                the masses should be in g/mole; required if `msd_type` is set to com and
                the masses are not available in the dump file; defaults to None.
            com_drift (bool, optional): Whether to correct for the center of mass drift
                in the system; only used when `msd_type` is com; defaults to False.
            avg_interval (bool, optional): Whether to calculate the msd for individual
                atoms or individual species from each type; can be later used to
                calculate the distribution of diffusion coefficients for a given atom or
                specie rather than only having the average diffusion coefficient per
                atom or specie type; defaults to False.
            tao_coeff (int, optional): Time interval (step, unitless) to use when
                sampling the trajectory to get msd_int, which corresponds to the msd
                for each atom (when `msd_type` is allatom) or specie (when `msd_type`
                is com), averaged over all possible choices of time interval over the
                entire trajectory; for example, if your dump frequency is every
                50,000 steps, and you choose tao to be 4, then the time interval for
                calculating the msd will be every 200,000 steps; defaults to 4.

        Returns:
            tuple of pd.DataFrames:
                - msd: The square of the displacement in each direction along with the
                    MSD as a function of time, averaged over ALL atoms (when `msd_type`
                    is allatom) or ALL species of the same type (when `msd_type` is com).
                    The first time step is the reference.
                - msd_all: The square of the displacement in each direction along with
                    the MSD as a function of time for EACH atom (when `msd_type` is
                    allatom) or EACH specie (when `msd_type` is com). The first time
                    step is the reference. Not that this is used for getting the msd
                    dataframe.
                - msd_int: The square of the displacement in each direction along with
                    the MSD for EACH atom or EACH specie, averaged over all possible
                    choices of time interval over the entire trajectory; only returned
                    if `avg_interval` is set to True. The reference for each time
                    interval is the previous time interval.
        """
        dumps = parse_lammps_dumps(f"{self.outputs_dir}/{filename}")
        msd_dfs = []
        for dump in dumps:
            assert "id" in dump.data.columns, "Missing atom id's in dump file."
            dump.data = dump.data.sort_values(by=["id"])
            dump.data.reset_index(inplace=True)
            dump = self._prepare_unwrapped_coords(dump)
            if msd_type == "allatom":
                df = dump.data[["id", "xu", "yu", "zu"]]
                msd_dfs.append(df)
                id_cols = ["id"]
                col_1d = ["Time (s)"]
            elif msd_type == "com":
                df = calc_com(
                    dump,
                    num_mols,
                    num_atoms_per_mol,
                    mass,
                    atom_attributes=["xu", "yu", "zu"],
                )
                # convert to SI units
                df["mass"] = df["mass"] * constants.MASS_CONVERSION[self.units]
                df.reset_index(inplace=True)
                msd_dfs.append(df)
                id_cols = ["type", "mol_id"]
                col_1d = ["Time (s)", "type"]
            else:
                raise ValueError("msd_type must be 'allatom' or 'com'.")
            # convert to SI units
            df.loc[:, "xu"] = df["xu"] * constants.DISTANCE_CONVERSION[self.units]
            df.loc[:, "yu"] = df["yu"] * constants.DISTANCE_CONVERSION[self.units]
            df.loc[:, "zu"] = df["zu"] * constants.DISTANCE_CONVERSION[self.units]
            df["Time (s)"] = (
                dump.timestep * self.timestep * constants.TIME_CONVERSION[self.units]
            )
        msd_df = pd.concat(msd_dfs).set_index(["Time (s)"] + id_cols).sort_index()
        if msd_type == "com" and com_drift:
            msd_df = self._modify_dump_coordinates(msd_df)
        coords = ["xu", "yu", "zu"]
        disps = ["dx2", "dy2", "dz2"]
        msd_all = msd_df.copy()
        ref_df = msd_all.xs(0, 0)
        msd_all[disps] = (msd_all[coords] - msd_all[[]].join(ref_df[coords])) ** 2
        msd_all["msd"] = msd_all[disps].sum(axis=1)
        one_d_cols = disps + ["msd"]
        msd_all = msd_all[one_d_cols]
        msd = msd_all.groupby(col_1d).mean()
        if msd_type == "com":
            msd = msd.reset_index().pivot(columns="type", index="Time (s)")
            msd = msd.sort_index(axis=1, level=1)
            msd.columns = ["".join([str(i) for i in v]) for v in msd.columns.values]
        msd.reset_index(inplace=True)
        msd_all.reset_index(inplace=True)
        if avg_interval:
            times = list(msd_df.index.levels[0])
            times = times[::tao_coeff]
            msd_df = msd_df[msd_df.index.get_level_values(0).isin(times)]
            msd_df[disps] = (
                msd_df[coords]
                .groupby(id_cols)
                .transform(lambda x: (x - x.shift(1)) ** 2)
            )
            msd_df.drop(0, level=0)
            msd_df["msd"] = msd_df[disps].sum(axis=1)
            msd_df = msd_df[one_d_cols]
            msd_int = msd_df.groupby(id_cols).mean().reset_index()
            return msd, msd_all, msd_int
        return msd, msd_all

    def get_msd_from_log(self, log_pattern):
<<<<<<< HEAD
        log_files = glob.glob(f"{self.outputs_dir}/{log_pattern}")
        # based on pymatgen.io.lammps.outputs.parse_lammps_dumps function
        if len(log_files) > 1:
            pattern = r"%s" % log_pattern.replace("*", "([0-9]+)")
            pattern = ".*" + pattern.replace("\\", "\\\\")
            log_files = sorted(log_files, key=lambda f: int(re.match(pattern, f).group(1)))
        list_log_df = []
        for file in log_files:
            log_df = parse_lammps_log(file)
            list_log_df.append(log_df[0])
        for p, l in enumerate(list_log_df[:-1]):
            list_log_df[p] = l[:-1]
        full_log = pd.concat(list_log_df, ignore_index=True)
=======
        """
        Extract the MSD data from a LAMMPS log file(s) and convert to SI units. The
        log file(s) should include one or more columns with 'msd' in their names to
        identify the MSD data.

        Args:
            log_pattern (str): A glob pattern string to identify the LAMMPS log files.
                The pattern should match all relevant log files in the `outputs_dir`
                directory of the simulation outputs.

        Returns:
            pd.DataFrame: A DataFrame containing the MSD data as a function of
                simulation time. Each MSD column from the original log files is
                preserved and converted to meters squared (m^2). A new column,
                'Time (s)', is added to represent the simulation time in seconds.
        """
        full_log = concat_log(log_pattern, step=None, working_dir=self.outputs_dir)
>>>>>>> f9a7b3cf
        msd = full_log.filter(regex="msd")
        for col in msd:
            msd.loc[:, col] = msd[col] * constants.DISTANCE_CONVERSION[self.units] ** 2
        msd["Time (s)"] = (
            full_log["Step"] * self.timestep * constants.TIME_CONVERSION[self.units]
        )
        return msd

    def calc_diff(
        self,
        msd,
        initial_time=None,
        final_time=None,
        dimension=3,
        diff_names=None,
        save=False,
        plot=False,
    ):
        """
        Calculate the diffusion coefficient from the MSD data using the Einstein
        relation. The diffusion coefficient is calculated as the slope of the linear
        fit of the MSD as a function of time. The standard error and the R-squared value
        are also calculated. The results are saved to a .csv file and optionally plotted.
        Note that if both initial and final time are not provided, the entire MSD data
        will be used to calculate the diffusion coefficients.

        Args:
            msd (pd.DataFrame): DataFrame containing the MSD data as a function of time.
            initial_time (dict, optional): Initial time in seconds for each MSD column;
                defaults to None.
            final_time (dict, optional): Final time in seconds for each MSD column;
                defaults to None.
            dimension (int, optional): Dimension of the system; defaults to 3.
            diff_names (list, optional): List of names for the diffusion coefficients
                (e.g. if MSD data is for com of each molecule type, the names can be
                the molecule names); defaults to None in which case the names are
                set to the column numbers.
            save (bool, optional): Whether to save the ordinary least squares model
                results from statsmodel to a .txt file; defaults to False.
            plot (bool, optional): Whether to plot the MSD and log MSD as a function of
                time along with the fitted model; defaults to False.

        Returns:
            pd.DataFrame: DataFrame containing the diffusion coefficients, the standard
                error, and the R-squared value for each MSD column. The results are
                also saved to a diffusion.csv file in the `diff_dir` directory.
        """
        # initial and final time in seconds
        if initial_time is None:
            initial_time = {}
        if final_time is None:
            final_time = {}
        min_t = min(msd["Time (s)"])
        max_t = max(msd["Time (s)"])
        msd_col_names = [col for col in msd.columns if "msd" in col.lower()]
        diff = np.zeros((len(msd_col_names), 3))
        models = []
        counter = 0
        for ind, col in enumerate(msd_col_names):
            msd_df = msd[
                (msd["Time (s)"] >= initial_time.get(counter, min_t))
                & (msd["Time (s)"] <= final_time.get(counter, max_t))
            ]
            counter += 1
            model = sm.OLS(msd_df[col], msd_df["Time (s)"]).fit()
            models.append(model)
            diff[ind] = [
                model.params[0] / (2 * dimension),
                model.bse[0] / (2 * dimension),
                model.rsquared,
            ]
            if save:
                if diff_names:
                    diff_file = f"{self.diff_dir}/diff_{diff_names[ind]}.txt"
                else:
                    diff_file = f"{self.diff_dir}/diff_{ind + 1}.txt"
                with open(diff_file, "w") as f:
                    f.write(str(model.summary()))
        ind = diff_names or [i + 1 for i in range(len(msd_col_names))]
        diffusion = pd.DataFrame(
            diff,
            columns=["diffusion (m2/s)", "std", "R2"],
            index=ind,
        )

        if plot:
            paired = plt.get_cmap("Paired")
            colors = iter(paired(np.linspace(0, 1, 10)))
            ncols = 2
            nrows = int(np.ceil(len(msd_col_names) / ncols))
            fig, axes = plt.subplots(nrows, ncols, figsize=(12, 8))
            fig_log, axes_log = plt.subplots(nrows, ncols, figsize=(12, 8))
            time_data = msd["Time (s)"] * 10**9
            for i, (ax, ax_log, col) in enumerate(
                zip(axes.flatten(), axes_log.flatten(), msd_col_names)
            ):
                color = next(colors)
                y_formatter = ScalarFormatter(useOffset=False)

                # normal plot
                pred = models[i].predict()
                ax.plot(
                    time_data,
                    msd[col],
                    color=color,
                    linewidth=2,
                    label=ind[i],
                )
                ax.plot(time_data, pred, color="k", ls="--", linewidth=2)
                ax.locator_params(axis="y", nbins=6)
                # log plot
                st_line = 10 ** (np.log10(msd[col].max()) - np.log10(time_data.max()))
                ax_log.plot(
                    time_data,
                    msd[col],
                    color=color,
                    linewidth=2,
                    label=ind[i],
                )
                ax_log.plot(
                    time_data, time_data * st_line, color="k", ls="--", linewidth=2
                )
                ax_log.set(xscale="log", yscale="log")

                for axis in [ax, ax_log]:
                    set_axis(axis, axis="both")
                    axis.legend(
                        fontsize=16,
                        frameon=False,
                    )
                    axis.set_xlabel(r"$\mathrm{Time, 10^9 (s)}$", fontsize=18)
                    axis.set_ylabel(r"$\mathrm{MSD\ (m^2)}$", fontsize=18)
                    axis.yaxis.set_major_formatter(y_formatter)
                    axis.yaxis.offsetText.set_fontsize(18)

            for figure, axis, name in zip(
                [fig, fig_log], [axes, axes_log], ["msd.png", "msd_log.png"]
            ):
                if len(msd_col_names) % 2 != 0:
                    figure.delaxes(ax=axis.flatten()[-1])
                figure.tight_layout()
                figure.savefig(
                    f"{self.diff_dir}/{name}",
                    bbox_inches="tight",
                    pad_inches=0.1,
                )

        diffusion.to_csv(f"{self.diff_dir}/diffusion.csv")
        print("Diffusion results written to a .csv file.")
        return diffusion

    def get_diff_dist(
        self, msd_int, dump_freq, dimension=3, tao_coeff=4, plot=False, diff_names=None
    ):
        """
        Calculate the distribution of diffusion coefficients from the MSD data (msd_int)
        obtained when `avg_interval` is set to True in `get_msd_from_dump`. Plot the
        distribution of diffusion coefficients for the atoms or each species type in the
        system and save the results to a .csv file.

        Args:
            msd_int (pd.DataFrame): DataFrame containing the MSD data for EACH atom or
                EACH specie. See `get_msd_from_dump`.
            dump_freq (int): Frequency of the LAMMPS dump files in steps.
            dimension (int, optional): Dimension of the system; defaults to 3.
            tao_coeff (int, optional): Time interval (step, unitless) used when
                sampling the trajectory to get msd_int; defaults to 4.
            plot (bool, optional): Whether to plot the distribution of diffusion
                coefficients; defaults to False.
            diff_names (list, optional): List of names for the diffusion coefficients
                (e.g. if MSD data is for com of each molecule type, the names can be
                the molecule names); defaults to None in which case the names are
                set to the column numbers.

        Returns:
            None
        """
        delta = dump_freq * self.timestep * constants.TIME_CONVERSION[self.units]
        msd_int["diff"] = msd_int["msd"] / (2 * dimension * tao_coeff * delta)
        if plot:
            paired = plt.get_cmap("Paired")
            colors = iter(paired(np.linspace(0, 1, 10)))
            if "type" in msd_int.columns:
                # if data is available for the com of each molecule type
                groups = msd_int.groupby("type")
                ind = diff_names or [i + 1 for i in range(len(groups))]
                ncols = 2
                nrows = int(np.ceil(groups.ngroups / ncols))
                fig, axes = plt.subplots(nrows, ncols, figsize=(12, 8))
                for ax, (key, grp) in zip(axes.flatten(), groups):
                    color = next(colors)
                    set_axis(ax, axis="both")
                    sns.histplot(
                        grp["diff"] * 10**9,
                        bins="sqrt",
                        color=color,
                        edgecolor="k",
                        label=ind[key - 1],
                        kde=True,
                        stat="density",
                        ax=ax,
                    )
                    ax.legend(
                        fontsize=16,
                        frameon=False,
                    )
                    ax.set_xlabel(
                        r"$\mathrm{Diffusivity, 10^{-9}\ (m^2/s)}$", fontsize=18
                    )
                    ax.set_ylabel(
                        "Frequency",
                        fontsize=18,
                    )
                    ax.xaxis.get_major_ticks()[1].label1.set_visible(False)
                    ax.xaxis.set_major_formatter(ScalarFormatter())
                    y_formatter = ScalarFormatter(useOffset=False)
                    ax.yaxis.set_major_formatter(y_formatter)
                    ax.yaxis.offsetText.set_fontsize(18)
                    ax.locator_params(axis="y", nbins=6)
                if len(groups) % 2 != 0:
                    fig.delaxes(ax=axes.flatten()[-1])
                fig.tight_layout()
                fig.savefig(
                    f"{self.diff_dir}/diff_dist.png",
                    bbox_inches="tight",
                    pad_inches=0.1,
                )
            else:
                # if data is available for all atoms
                fig, ax = plt.subplots(figsize=(8, 6))
                set_axis(ax, axis="both")
                sns.histplot(
                    msd_int["diff"] * 10**9,
                    bins="sqrt",
                    color=next(colors),
                    edgecolor="k",
                    kde=True,
                    stat="density",
                    ax=ax,
                )
                ax.set_xlabel(r"$\mathrm{Diffusivity, 10^{-9}\ (m^2/s)}$", fontsize=18)
                ax.set_ylabel(
                    "Frequency",
                    fontsize=18,
                )
                ax.xaxis.get_major_ticks()[1].label1.set_visible(False)
                ax.xaxis.set_major_formatter(ScalarFormatter())
                y_formatter = ScalarFormatter(useOffset=False)
                ax.yaxis.set_major_formatter(y_formatter)
                ax.yaxis.offsetText.set_fontsize(18)
                ax.locator_params(axis="y", nbins=6)
                fig.tight_layout()
                fig.savefig(
                    f"{self.diff_dir}/diff_dist.png",
                    bbox_inches="tight",
                    pad_inches=0.1,
                )
        return msd_int
<|MERGE_RESOLUTION|>--- conflicted
+++ resolved
@@ -239,21 +239,6 @@
         return msd, msd_all
 
     def get_msd_from_log(self, log_pattern):
-<<<<<<< HEAD
-        log_files = glob.glob(f"{self.outputs_dir}/{log_pattern}")
-        # based on pymatgen.io.lammps.outputs.parse_lammps_dumps function
-        if len(log_files) > 1:
-            pattern = r"%s" % log_pattern.replace("*", "([0-9]+)")
-            pattern = ".*" + pattern.replace("\\", "\\\\")
-            log_files = sorted(log_files, key=lambda f: int(re.match(pattern, f).group(1)))
-        list_log_df = []
-        for file in log_files:
-            log_df = parse_lammps_log(file)
-            list_log_df.append(log_df[0])
-        for p, l in enumerate(list_log_df[:-1]):
-            list_log_df[p] = l[:-1]
-        full_log = pd.concat(list_log_df, ignore_index=True)
-=======
         """
         Extract the MSD data from a LAMMPS log file(s) and convert to SI units. The
         log file(s) should include one or more columns with 'msd' in their names to
@@ -271,7 +256,6 @@
                 'Time (s)', is added to represent the simulation time in seconds.
         """
         full_log = concat_log(log_pattern, step=None, working_dir=self.outputs_dir)
->>>>>>> f9a7b3cf
         msd = full_log.filter(regex="msd")
         for col in msd:
             msd.loc[:, col] = msd[col] * constants.DISTANCE_CONVERSION[self.units] ** 2
